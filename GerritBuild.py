--- conflicted
+++ resolved
@@ -8,11 +8,6 @@
 def error(s):
    print(s)
    exit(1)
-
-if env['GERRIT_PROJECT']=='releng':
-   releng_dir=".."
-else:
-   releng_dir="releng"
 
 # if jenkins issue 12438 is resolved, options would be directly passed as args=env
 # until then none of the OPTIONS key or values (including the host name)
@@ -98,7 +93,7 @@
 if not args["host"].lower().find("win")>-1 and not (args["host"].lower().find("mac")>-1 and args['Compiler']=="icc") and not (args['Compiler']=="clang" and args["CompilerVersion"]=="3.2"):
    test_cmds = ["ctest -D ExperimentalTest -LE GTest -V",
                 "%s -D ExperimentalMemCheck -L GTest -V"%(ctest,),
-                "xsltproc -o Testing/Temporary/valgrind_unit.xml %s/ctest_valgrind_to_junit.xsl  Testing/`head -n1 Testing/TAG`/DynamicAnalysis.xml"%(releng_dir,)]
+                "xsltproc -o Testing/Temporary/valgrind_unit.xml ../releng/ctest_valgrind_to_junit.xsl  Testing/`head -n1 Testing/TAG`/DynamicAnalysis.xml"]
 else:
    test_cmds = ["ctest -D ExperimentalTest -V"]
 
@@ -120,33 +115,6 @@
    print "Running " + cmd
    return subprocess.call(cmd, stdout=sys.stdout, stderr=sys.stderr, shell=True, **call_opts)
 
-<<<<<<< HEAD
-if env['GERRIT_PROJECT']=='releng':
-   if 'GROMACS_REFSPEC' in env: gromacs_refspec = env['GROMACS_REFSPEC']
-   else: gromacs_refspec = 'refs/heads/master'
-   cmd = 'git init && git fetch git://git.gromacs.org/gromacs.git %s && git checkout -q -f FETCH_HEAD && git clean -fdxq'%(gromacs_refspec,)
-   ret |= call_cmd(cmd)
-
-call_cmd("git gc")
-
-cmd = "%s && cmake --version && cmake %s && %s" % (env_cmd,opts_list,build_cmd)
-
-ret |= call_cmd(cmd)
-
-for i in test_cmds:
-   if call_cmd("%s && %s"%(env_cmd,i)) != 0:
-      print "+++ TEST FAILED +++" #used with TextFinder
-
-if not os.path.exists("regressiontests"): os.makedirs("regressiontests")
-
-os.chdir("regressiontests")
-if 'REGRESSIONTESTS_REFSPEC' in env: regression_refspec = env['REGRESSIONTESTS_REFSPEC']
-else: regression_refspec = 'refs/heads/master'
-
-cmd = 'git init && git fetch git://git.gromacs.org/regressiontests.git %s && git checkout -q -f FETCH_HEAD && git clean -fdxq'%(regression_refspec,)
-print "Running " + cmd
-ret |= call_cmd(cmd)
-=======
 def checkout_project(project,refname):
    global ret
    if not os.path.exists(project): os.makedirs(project)
@@ -158,24 +126,23 @@
       call_cmd("git gc")
 
 checkout_project("gromacs",'GROMACS_REFSPEC')
+
+cmd = "%s && cmake --version && cmake %s && %s" % (env_cmd,opts_list,build_cmd)
    
-cmd = "%s && cmake --version && cmake %s && %s && %s" % (env_cmd,opts_list,build_cmd,test_cmd)
 
 ret |= call_cmd(cmd)
 
+for i in test_cmds:
+   if call_cmd("%s && %s"%(env_cmd,i)) != 0:
+      print "+++ TEST FAILED +++" #used with TextFinder
+
 os.chdir("..")
 checkout_project("regressiontests", 'REGRESSIONTESTS_REFSPEC')
->>>>>>> 00d1f842
-
 
 cmd = '%s && perl gmxtest.pl -mpirun mpirun -xml -nosuffix all' % (env_cmd,)
 if args["host"].lower().find("win")>-1: 
    env['PATH']+=';C:\\strawberry\\perl\\bin'
-<<<<<<< HEAD
-env['PATH']=os.pathsep.join([env['PATH'],os.path.abspath("../bin")])
-=======
-env['PATH']=os.pathsep.join([env['PATH']]+map(os.path.abspath,["../gromacs/src/kernel","../gromacs/src/tools"]))
->>>>>>> 00d1f842
+env['PATH']=os.pathsep.join([env['PATH'],os.path.abspath("../gromacs/bin")])
 if "GMX_MPI" in opts.keys() and cmake_istrue(opts["GMX_MPI"]):
    cmd += ' -np 2'
 if "GMX_DOUBLE" in opts.keys() and cmake_istrue(opts["GMX_DOUBLE"]):
