--- conflicted
+++ resolved
@@ -45,11 +45,7 @@
    env["CXX"] = "clang++-"  + args["CompilerVersion"]
    if args["CompilerVersion"]=="3.1":
       #bit ugly to hard code this here but way to long to pass all from Jenkins
-<<<<<<< HEAD
-      opts_list += '-DCMAKE_C_FLAGS_DEBUG="-g -O1 -faddress-sanitizer" -DCMAKE_CXX_FLAGS_DEBUG="-g -O1" -DCMAKE_EXE_LINKER_FLAGS_DEBUG=-faddress-sanitizer '
-=======
-      opts_list += '-DCMAKE_C_FLAGS_DEBUG="-g -O1 -faddress-sanitizer" -DCMAKE_CXX_FLAGS_DEBUG="-g -O1 -faddress-sanitizer" -DCMAKE_EXE_LINKER_FLAGS_DEBUG=-faddress-sanitizer -DCUDA_PROPAGATE_HOST_FLAGS=no '
->>>>>>> f085bfa0
+      opts_list += '-DCMAKE_C_FLAGS_DEBUG="-g -O1 -faddress-sanitizer" -DCMAKE_CXX_FLAGS_DEBUG="-g -O1" -DCMAKE_EXE_LINKER_FLAGS_DEBUG=-faddress-sanitizer -DCUDA_PROPAGATE_HOST_FLAGS=no '
       opts_list += '-DBUILD_SHARED_LIBS=no ' #http://code.google.com/p/address-sanitizer/issues/detail?id=38
 
 if args['Compiler']=="icc":
@@ -89,9 +85,6 @@
    env["CC"] ="mpicc"
    env["CXX"]="mpic++"
    env["FC"] ="mpif90"
-
-if "CUDA" in args:
-   opts_list += '-D CUDA_TOOLKIT_ROOT_DIR="/opt/cuda_%s" '%(args["CUDA"],)
 
 if not args["host"].lower().find("win")>-1:
    call_opts = {"executable":"/bin/bash"}
@@ -151,16 +144,13 @@
 print "Running " + cmd
 ret |= call_cmd(cmd)
 
+
 cmd = '%s && perl gmxtest.pl -mpirun mpirun -xml -nosuffix all' % (env_cmd,)
 if args["host"].lower().find("win")>-1: 
    env['PATH']+=';C:\\MinGW\\msys\\1.0\\bin'
 env['PATH']=os.pathsep.join([env['PATH']]+map(os.path.abspath,["../src/programs/gmxcheck","../src/programs/pdb2gmx","../src/programs/mdrun","../src/programs/grompp","../src/tools"]))
 if "GMX_MPI" in opts.keys() and cmake_istrue(opts["GMX_MPI"]):
    cmd += ' -np 2'
-   env['GMX_GPU_ID']="00"
-elif not "GMX_THREAD_MPI" in opts.keys() or cmake_istrue(opts["GMX_THREAD_MPI"]):
-   if "GMX_GPU" in opts.keys() and cmake_istrue(opts["GMX_GPU"]):
-      cmd += ' -mdparam "-nt 1"'      
 if "GMX_DOUBLE" in opts.keys() and cmake_istrue(opts["GMX_DOUBLE"]):
    cmd += ' -double'
 ret |= call_cmd(cmd)
