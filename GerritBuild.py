--- conflicted
+++ resolved
@@ -4,15 +4,11 @@
 def cmake_istrue(s):
    return not (s.upper() in ("FALSE", "OFF", "NO") or s.upper().endswith("-NOTFOUND"))
 
-<<<<<<< HEAD
-# if jenkins issue 12438 is resolved: args=env
-=======
 def error(s):
    print(s)
    exit(1)
 
 # if jenkins issue 12438 is resolved, options would be directly passed as args=env
->>>>>>> 479dfe5a
 # until then none of the OPTIONS key or values (including the host name)
 # are allowed to contain space or = characters.
 args = dict(map(lambda x: x.split("="), env["OPTIONS"].split(" ")))
@@ -78,7 +74,6 @@
        else:
           env["CMAKE_LIBRARY_PATH"] = "/usr/lib/atlas-base"
 
-<<<<<<< HEAD
 if "GMX_MPI" in opts.keys() and cmake_istrue(opts["GMX_MPI"]):
    if "CompilerVersion" in args:
       env["OMPI_CC"] =env["CC"]
@@ -88,14 +83,7 @@
    env["CXX"]="mpic++"
    env["FC"] ="mpif90"
 
-if "host" in args and args["host"].lower().find("win")>-1:
-    env_cmd = "SetEnv /Release"
-    build_cmd = "msbuild /m:2 /p:Configuration=MinSizeRel All_Build.vcxproj"
-    opts_list += '-G "Visual Studio 10 Win64" '
-else:
-=======
 if not args["host"].lower().find("win")>-1:
->>>>>>> 479dfe5a
    call_opts = {"executable":"/bin/bash"}
 
 #construct string for all "GMX_" variables
