import sys,subprocess,platform
from os import environ as env
import os

def cmake_istrue(s):
   return not (s.upper() in ("FALSE", "OFF", "NO") or s.upper().endswith("-NOTFOUND"))

def error(s):
   print(s)
   exit(1)

# if jenkins issue 12438 is resolved, options would be directly passed as args=env
# until then none of the OPTIONS key or values (including the host name)
# are allowed to contain space or = characters.
args = dict(map(lambda x: x.split("="), env["OPTIONS"].split(" ")))

#get all "GMX_" variables
opts = dict((k,v) for k,v in args.iteritems() if k.startswith("GMX_"))

env_cmd = "true"
build_cmd = "make -j2"
call_opts = {}
opts_list = ""
ctest = "ctest"
    
if "CMakeVersion" in args:
   env["PATH"] =  "%s/tools/cmake-%s/bin:%s" % (env["HOME"],args["CMakeVersion"],env["PATH"])
   ctest = "/usr/bin/ctest"  #problem with older versions

if not 'Compiler' in args or not 'CompilerVersion' in args or not 'host' in args:
   error("Compiler, CompilerVersion and host needs to be specified")

if args['Compiler']=="gcc":
   env["CC"]  = "gcc-"      + args["CompilerVersion"]
   env["CXX"] = "g++-"      + args["CompilerVersion"]
   env["FC"]  = "gfortran-" + args["CompilerVersion"]

if args['Compiler']=="clang":
   env["CC"]  = "clang-"    + args["CompilerVersion"]
   env["CXX"] = "clang++-"  + args["CompilerVersion"]
   if args["CompilerVersion"]=="3.2":
      #bit ugly to hard code this here but way to long to pass all from Jenkins
      opts_list += '-DCMAKE_C_FLAGS_DEBUG="-g -O1 -faddress-sanitizer" -DCMAKE_CXX_FLAGS_DEBUG="-g -O1 -faddress-sanitizer" -DCMAKE_EXE_LINKER_FLAGS_DEBUG=-faddress-sanitizer -DCUDA_PROPAGATE_HOST_FLAGS=no '
      opts_list += '-DBUILD_SHARED_LIBS=no ' #http://code.google.com/p/address-sanitizer/issues/detail?id=38

if args['Compiler']=="icc":
   if args["host"].lower().find("win")>-1:
      env_cmd = '"c:\\Program Files (x86)\\Microsoft Visual Studio 10.0\\VC\\vcvarsall.bat" amd64 && "c:\\Program Files (x86)\\Intel\\Composer XE\\bin\\compilervars.bat" intel64 vs2010'
      env["CC"]  = "icl"
      env["CXX"] = "icl"
      #remove incremental which is added by cmake to avoid warning
      opts_list += '-DCMAKE_EXE_LINKER_FLAGS="/STACK:10000000 /machine:x64" ' 
   else:
      env_cmd = ". /opt/intel/bin/iccvars.sh intel64"
      env["CC"]  = "icc"
      env["CXX"] = "icpc"

if args['Compiler']=="msvc":
   if args['CompilerVersion']=='2008':
      env_cmd = '"c:\\Program Files (x86)\\Microsoft Visual Studio 9.0\\VC\\vcvarsall.bat" x86'
   elif args['CompilerVersion']=='2010':
      env_cmd = '"c:\\Program Files (x86)\\Microsoft Visual Studio 10.0\\VC\\vcvarsall.bat" amd64'
   else:
      error("MSVC only version 2008 and 2010 supported")

if "GMX_EXTERNAL" in opts.keys():
    v = opts.pop("GMX_EXTERNAL")
    opts["GMX_EXTERNAL_LAPACK"] = v
    opts["GMX_EXTERNAL_BLAS"] = v
    if cmake_istrue(v):
       if "Compiler" in args and args['Compiler']=="icc":
          opts_list += '-DGMX_FFT_LIBRARY=mkl  -DMKL_LIBRARIES="${MKLROOT}/lib/intel64/libmkl_intel_lp64.so;${MKLROOT}/lib/intel64/libmkl_sequential.so;${MKLROOT}/lib/intel64/libmkl_core.so" -DMKL_INCLUDE_DIR=${MKLROOT}/include '
       else:
          env["CMAKE_LIBRARY_PATH"] = "/usr/lib/atlas-base"

if "GMX_MPI" in opts.keys() and cmake_istrue(opts["GMX_MPI"]):
   if "CompilerVersion" in args:
      env["OMPI_CC"] =env["CC"]
      env["OMPI_CXX"]=env["CXX"]
      if "FC" in env:
         env["OMPI_FC"] =env["FC"]
   env["CC"] ="mpicc"
   env["CXX"]="mpic++"
   env["FC"] ="mpif90"
   # set the nvcc host compiler; normally CXX should be used, but nvcc <=v5.0
   # does not recognize icpc, only icc. To avoid a lot of if-else code here, as
   # a C compiler works just fine, we'll use CC
   # if we happen to be using a non-supported compiler (e.g with clang address-
   # sanitizer builds, we'll just use the default compiler)
   if "GMX_GPU" in opts.keys() and cmake_istrue(opts["GMX_GPU"]) and (args['Compiler']=="icc" or args['Compiler']=="gcc") and not "win" in platform.platform().lower():
      # this will only work on *NIX, but for now that's good enough
      p = subprocess.Popen(["which", env["OMPI_CC"]],stdout=subprocess.PIPE)
      stdout =  p.communicate()[0]
      ompi_cc_full = stdout.rstrip()
      opts_list += ' -DCUDA_NVCC_HOST_COMPILER=%s ' % ompi_cc_full
      if p.returncode != 0:
         sys.exit("Could not determine the full path to the compiler (%s)" % env["OMPI_CC"])

if "CUDA" in args:
<<<<<<< HEAD
   opts_list += '-D CUDA_TOOLKIT_ROOT_DIR="/opt/cuda_%s" '%(args["CUDA"],)
   if "GMX_MPI" in opts.keys() and cmake_istrue(opts["GMX_MPI"]) and args['Compiler']=="gcc" and args["CompilerVersion"]!="4.7":
      opts_list += '-DCUDA_NVCC_HOST_COMPILER="/usr/bin/%s" '%(env["OMPI_CXX"],) 
=======
   opts_list += ' -DCUDA_TOOLKIT_ROOT_DIR="/opt/cuda_%s" '%(args["CUDA"],)
>>>>>>> de5d8cbd

if not args["host"].lower().find("win")>-1:
   call_opts = {"executable":"/bin/bash"}
else:
   opts_list += '-G "NMake Makefiles JOM" '
   build_cmd = "jom -j4"

#Disable valgrind for Windows (not supported), Mac+ICC (too many false positives), Clang 3.2 (santizer is used instead), Release
use_valgrind = not args["host"].lower().find("win")>-1 and not (args["host"].lower().find("mac")>-1 and args['Compiler']=="icc")
use_valgrind = use_valgrind and not (args['Compiler']=="clang" and args["CompilerVersion"]=="3.2")
use_valgrind = use_valgrind and not ("CMAKE_BUILD_TYPE" in args and args["CMAKE_BUILD_TYPE"]=="Release")
if use_valgrind:
   test_cmds = ["ctest -D ExperimentalTest -LE GTest -V",
                "%s -D ExperimentalMemCheck -L GTest -V"%(ctest,),
                "xsltproc -o Testing/Temporary/valgrind_unit.xml ../releng/ctest_valgrind_to_junit.xsl  Testing/`head -n1 Testing/TAG`/DynamicAnalysis.xml"]
else:
   test_cmds = ["ctest -D ExperimentalTest -V"]

if args["host"].lower().find("mac")>-1:
   env["CMAKE_PREFIX_PATH"] = "/opt/local"

#construct string for all "GMX_" variables
opts_list += " ".join(["-D%s=%s"%(k,v) for k,v in opts.iteritems()])
opts_list += " -DGMX_DEFAULT_SUFFIX=off ."

if "CMAKE_BUILD_TYPE" in args:
   opts_list += " -DCMAKE_BUILD_TYPE=" + args["CMAKE_BUILD_TYPE"]
else:
   opts_list += " -DCMAKE_BUILD_TYPE=Debug"

def call_cmd(cmd):
   print "Running " + cmd
   return subprocess.call(cmd, stdout=sys.stdout, stderr=sys.stderr, shell=True, **call_opts)

def checkout_project(project,refname):
   if not os.path.exists(project): os.makedirs(project)
   os.chdir(project)
   if env['GERRIT_PROJECT']!=project:
      cmd = 'git init && git fetch git://git.gromacs.org/%s.git %s && git checkout -q -f FETCH_HEAD && git clean -fdxq'%(project,env[refname])
      print "Running " + cmd
      if call_cmd(cmd)!=0:
         sys.exit("Download FAILED")
      call_cmd("git gc")

checkout_project("gromacs",'GROMACS_REFSPEC')

cmd = "%s && cmake --version && cmake %s && %s" % (env_cmd,opts_list,build_cmd)
   

if call_cmd(cmd)!=0:
   sys.exit("Build FAILED")

for i in test_cmds:
   if call_cmd("%s && %s"%(env_cmd,i)) != 0:
      print "+++ TEST FAILED +++" #used with TextFinder

os.chdir("..")
checkout_project("regressiontests", 'REGRESSIONTESTS_REFSPEC')

cmd = '%s && perl gmxtest.pl -mpirun mpirun -xml -nosuffix all' % (env_cmd,)
if args["host"].lower().find("win")>-1: 
   env['PATH']+=';C:\\strawberry\\perl\\bin'
env['PATH']=os.pathsep.join([env['PATH'],os.path.abspath("../gromacs/bin")])
if "GMX_MPI" in opts.keys() and cmake_istrue(opts["GMX_MPI"]):
   cmd += ' -np 2'
if "GMX_DOUBLE" in opts.keys() and cmake_istrue(opts["GMX_DOUBLE"]):
   cmd += ' -double'
if call_cmd(cmd)!=0:
   sys.exit("Regression tests failed")

<|MERGE_RESOLUTION|>--- conflicted
+++ resolved
@@ -97,13 +97,9 @@
          sys.exit("Could not determine the full path to the compiler (%s)" % env["OMPI_CC"])
 
 if "CUDA" in args:
-<<<<<<< HEAD
-   opts_list += '-D CUDA_TOOLKIT_ROOT_DIR="/opt/cuda_%s" '%(args["CUDA"],)
+   opts_list += ' -DCUDA_TOOLKIT_ROOT_DIR="/opt/cuda_%s" '%(args["CUDA"],)
    if "GMX_MPI" in opts.keys() and cmake_istrue(opts["GMX_MPI"]) and args['Compiler']=="gcc" and args["CompilerVersion"]!="4.7":
       opts_list += '-DCUDA_NVCC_HOST_COMPILER="/usr/bin/%s" '%(env["OMPI_CXX"],) 
-=======
-   opts_list += ' -DCUDA_TOOLKIT_ROOT_DIR="/opt/cuda_%s" '%(args["CUDA"],)
->>>>>>> de5d8cbd
 
 if not args["host"].lower().find("win")>-1:
    call_opts = {"executable":"/bin/bash"}
