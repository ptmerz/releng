import sys,subprocess
from os import environ as env
import os

def cmake_istrue(s):
   return not (s.upper() in ("FALSE", "OFF", "NO") or s.upper().endswith("-NOTFOUND"))

def error(s):
   print(s)
   exit(1)

if env['GERRIT_PROJECT']=='releng':
   releng_dir=".."
else:
   releng_dir="releng"

# if jenkins issue 12438 is resolved, options would be directly passed as args=env
# until then none of the OPTIONS key or values (including the host name)
# are allowed to contain space or = characters.
args = dict(map(lambda x: x.split("="), env["OPTIONS"].split(" ")))

#get all "GMX_" variables
opts = dict((k,v) for k,v in args.iteritems() if k.startswith("GMX_"))

env_cmd = "true"
build_cmd = "make -j2"
call_opts = {}
opts_list = ""
ctest = "ctest"
    
if "CMakeVersion" in args:
   env["PATH"] =  "%s/tools/cmake-%s/bin:%s" % (env["HOME"],args["CMakeVersion"],env["PATH"])
   ctest = "/usr/bin/ctest"  #problem with older versions

if not 'Compiler' in args or not 'CompilerVersion' in args or not 'host' in args:
   error("Compiler, CompilerVersion and host needs to be specified")

if args['Compiler']=="gcc":
   env["CC"]  = "gcc-"      + args["CompilerVersion"]
   env["CXX"] = "g++-"      + args["CompilerVersion"]
   env["FC"]  = "gfortran-" + args["CompilerVersion"]

if args['Compiler']=="clang":
   env["CC"]  = "clang"
   env["CXX"] = "clang++"

if args['Compiler']=="icc":
   if args["host"].lower().find("win")>-1:
      env_cmd = '"c:\\Program Files (x86)\\Microsoft Visual Studio 9.0\\VC\\vcvarsall.bat" amd64 && "c:\\Program Files (x86)\\Intel\\Composer XE\\bin\\compilervars.bat" intel64 vs2008shell'
      env["CC"]  = "icl"
      env["CXX"] = "icl"
   else:
      env_cmd = ". /opt/intel/bin/iccvars.sh intel64"
      env["CC"]  = "icc"
      env["CXX"] = "icpc"

if args['Compiler']=="msvc":
   if args['CompilerVersion']=='2008':
      env_cmd = '"c:\\Program Files (x86)\\Microsoft Visual Studio 9.0\\VC\\vcvarsall.bat" x86'
   elif args['CompilerVersion']=='2010':
      env_cmd = '"c:\\Program Files (x86)\\Microsoft Visual Studio 10.0\\VC\\vcvarsall.bat" amd64'
   else:
      error("MSVC only version 2008 and 2010 supported")

if "GMX_EXTERNAL" in opts.keys():
    v = opts.pop("GMX_EXTERNAL")
    opts["GMX_EXTERNAL_LAPACK"] = v
    opts["GMX_EXTERNAL_BLAS"] = v
    if cmake_istrue(v):
       if "Compiler" in args and args['Compiler']=="icc":
          opts_list += '-DGMX_FFT_LIBRARY=mkl  -DMKL_LIBRARIES="${MKLROOT}/lib/intel64/libmkl_intel_lp64.so;${MKLROOT}/lib/intel64/libmkl_sequential.so;${MKLROOT}/lib/intel64/libmkl_core.so" -DMKL_INCLUDE_DIR=${MKLROOT}/include '
       else:
          env["CMAKE_LIBRARY_PATH"] = "/usr/lib/atlas-base"

if "GMX_MPI" in opts.keys() and cmake_istrue(opts["GMX_MPI"]):
   if "CompilerVersion" in args:
      env["OMPI_CC"] =env["CC"]
      env["OMPI_CXX"]=env["CXX"]
      env["OMPI_FC"] =env["FC"]
   env["CC"] ="mpicc"
   env["CXX"]="mpic++"
   env["FC"] ="mpif90"

if not args["host"].lower().find("win")>-1:
   call_opts = {"executable":"/bin/bash"}
   test_cmds = ["ctest -D ExperimentalTest -LE GTest -V",
                "%s -D ExperimentalMemCheck -L GTest -V"%(ctest,),
                "xsltproc -o Testing/Temporary/valgrind_unit.xml %s/ctest_valgrind_to_junit.xsl  Testing/`head -n1 Testing/TAG`/DynamicAnalysis.xml"%(releng_dir,)]
else:
   opts_list += '-G "NMake Makefiles JOM" '
   build_cmd = "jom -j4"
   test_cmds = ["ctest -D ExperimentalTest -C MinSizeRel -V"]

if args["host"].lower().find("mac")>-1:
   env["CMAKE_PREFIX_PATH"] = "/opt/local"

#construct string for all "GMX_" variables
opts_list += " ".join(["-D%s=%s"%(k,v) for k,v in opts.iteritems()])
opts_list += " -DGMX_DEFAULT_SUFFIX=off -DCMAKE_BUILD_TYPE=Debug ."

ret = 0

<<<<<<< HEAD
cmd = "cmake --version && cmake %s && %s" % (opts_list,build_cmd)

print "Enviroment: " + env_cmd 

print "Running: " + cmd
ret = subprocess.call("%s && %s"%(env_cmd,cmd), stdout=sys.stdout, stderr=sys.stderr, shell=True, **call_opts)

for i in test_cmds:
   print "Running: " + i
   if subprocess.call("%s && %s"%(env_cmd,i), stdout=sys.stdout, stderr=sys.stderr, shell=True, **call_opts) != 0:
      print "+++ TEST FAILED +++" #used with TextFinder

=======
def call_cmd(cmd):
   print "Running " + cmd
   return subprocess.call(cmd, stdout=sys.stdout, stderr=sys.stderr, shell=True, **call_opts)

if env['GERRIT_PROJECT']=='releng':
   if 'GROMACS_REFSPEC' in env: gromacs_refspec = env['GROMACS_REFSPEC']
   else: gromacs_refspec = 'refs/heads/release-4-6'
   cmd = 'git init && git fetch git://git.gromacs.org/gromacs.git %s && git checkout -q -f FETCH_HEAD && git clean -fdxq'%(gromacs_refspec,)
   ret |= call_cmd(cmd)

call_cmd("git gc")

cmd = "%s && cmake --version && cmake %s && %s && %s" % (env_cmd,opts_list,build_cmd,test_cmd)

ret |= call_cmd(cmd)
>>>>>>> 91618d40

if not os.path.exists("regressiontests"): os.makedirs("regressiontests")

os.chdir("regressiontests")
if 'REGRESSIONTESTS_REFSPEC' in env: regression_refspec = env['REGRESSIONTESTS_REFSPEC']
else: regression_refspec = 'refs/heads/master'

cmd = 'git init && git fetch git://git.gromacs.org/regressiontests.git %s && git checkout -q -f FETCH_HEAD && git clean -fdxq'%(regression_refspec,)
print "Running " + cmd
ret |= call_cmd(cmd)


cmd = '%s && perl gmxtest.pl -mpirun mpirun -xml -nosuffix all' % (env_cmd,)
if args["host"].lower().find("win")>-1: 
   env['PATH']+=';C:\\MinGW\\msys\\1.0\\bin'
env['PATH']=os.pathsep.join([env['PATH']]+map(os.path.abspath,["../src/programs/gmxcheck","../src/programs/pdb2gmx","../src/programs/mdrun","../src/programs/grompp","../src/tools"]))
if "GMX_MPI" in opts.keys() and cmake_istrue(opts["GMX_MPI"]):
   cmd += ' -np 2'
if "GMX_DOUBLE" in opts.keys() and cmake_istrue(opts["GMX_DOUBLE"]):
   cmd += ' -double'
ret |= call_cmd(cmd)

sys.exit(ret)

<|MERGE_RESOLUTION|>--- conflicted
+++ resolved
@@ -100,36 +100,25 @@
 
 ret = 0
 
-<<<<<<< HEAD
-cmd = "cmake --version && cmake %s && %s" % (opts_list,build_cmd)
-
-print "Enviroment: " + env_cmd 
-
-print "Running: " + cmd
-ret = subprocess.call("%s && %s"%(env_cmd,cmd), stdout=sys.stdout, stderr=sys.stderr, shell=True, **call_opts)
-
-for i in test_cmds:
-   print "Running: " + i
-   if subprocess.call("%s && %s"%(env_cmd,i), stdout=sys.stdout, stderr=sys.stderr, shell=True, **call_opts) != 0:
-      print "+++ TEST FAILED +++" #used with TextFinder
-
-=======
 def call_cmd(cmd):
    print "Running " + cmd
    return subprocess.call(cmd, stdout=sys.stdout, stderr=sys.stderr, shell=True, **call_opts)
 
 if env['GERRIT_PROJECT']=='releng':
    if 'GROMACS_REFSPEC' in env: gromacs_refspec = env['GROMACS_REFSPEC']
-   else: gromacs_refspec = 'refs/heads/release-4-6'
+   else: gromacs_refspec = 'refs/heads/master'
    cmd = 'git init && git fetch git://git.gromacs.org/gromacs.git %s && git checkout -q -f FETCH_HEAD && git clean -fdxq'%(gromacs_refspec,)
    ret |= call_cmd(cmd)
 
 call_cmd("git gc")
 
-cmd = "%s && cmake --version && cmake %s && %s && %s" % (env_cmd,opts_list,build_cmd,test_cmd)
+cmd = "%s && cmake --version && cmake %s && %s" % (env_cmd,opts_list,build_cmd)
 
 ret |= call_cmd(cmd)
->>>>>>> 91618d40
+
+for i in test_cmds:
+   if call_cmd("%s && %s"%(env_cmd,i)) != 0:
+      print "+++ TEST FAILED +++" #used with TextFinder
 
 if not os.path.exists("regressiontests"): os.makedirs("regressiontests")
 
