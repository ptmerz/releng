import sys,subprocess
from os import environ as env

def cmake_istrue(s):
   return not (s.upper() in ("FALSE", "OFF", "NO") or s.upper().endswith("-NOTFOUND"))

def error(s):
   print(s)
   exit(1)

if env['GERRIT_PROJECT']=='releng':
   releng_dir=".."
else:
   releng_dir="releng"

# if jenkins issue 12438 is resolved, options would be directly passed as args=env
# until then none of the OPTIONS key or values (including the host name)
# are allowed to contain space or = characters.
args = dict(map(lambda x: x.split("="), env["OPTIONS"].split(" ")))

#get all "GMX_" variables
opts = dict((k,v) for k,v in args.iteritems() if k.startswith("GMX_"))

env_cmd = "true"
build_cmd = "make -j2"
call_opts = {}
opts_list = ""
ctest = "ctest"
    
if "CMakeVersion" in args:
   env["PATH"] =  "%s/tools/cmake-%s/bin:%s" % (env["HOME"],args["CMakeVersion"],env["PATH"])
   ctest = "/usr/bin/ctest"  #problem with older versions

if not 'Compiler' in args or not 'CompilerVersion' in args or not 'host' in args:
   error("Compiler, CompilerVersion and host needs to be specified")

if args['Compiler']=="gcc":
   env["CC"]  = "gcc-"      + args["CompilerVersion"]
   env["CXX"] = "g++-"      + args["CompilerVersion"]
   env["FC"]  = "gfortran-" + args["CompilerVersion"]

if args['Compiler']=="clang":
   env["CC"]  = "clang"
   env["CXX"] = "clang++"

if args['Compiler']=="icc":
   if args["host"].lower().find("win")>-1:
      env_cmd = '"c:\\Program Files (x86)\\Microsoft Visual Studio 9.0\\VC\\vcvarsall.bat" amd64 && "c:\\Program Files (x86)\\Intel\\Composer XE\\bin\\compilervars.bat" intel64 vs2008shell'
      opts_list += '-G "NMake Makefiles JOM" '
      build_cmd = "jom -j4"
      env["CC"]  = "icl"
      env["CXX"] = "icl"
   else:
      env_cmd = ". /opt/intel/bin/iccvars.sh intel64"
      env["CC"]  = "icc"
      env["CXX"] = "icpc"

if args['Compiler']=="msvc":
   if args['CompilerVersion']=='2008':
      env_cmd = '"c:\\Program Files (x86)\\Microsoft Visual Studio 9.0\\VC\\vcvarsall.bat" x86'
      opts_list += '-G "Visual Studio 9 2008" '
      build_cmd = "devenv ALL_BUILD.vcproj /build MinSizeRel /project All_Build"
   elif args['CompilerVersion']=='2010':
      env_cmd = '"c:\\Program Files (x86)\\Microsoft Visual Studio 10.0\\VC\\vcvarsall.bat" amd64'
      opts_list += '-G "Visual Studio 10 Win64" '
      build_cmd = "msbuild /m:4 /p:Configuration=MinSizeRel All_Build.vcxproj"
   else:
      error("MSVC only version 2008 and 2010 supported")

if "GMX_EXTERNAL" in opts.keys():
    v = opts.pop("GMX_EXTERNAL")
    opts["GMX_EXTERNAL_LAPACK"] = v
    opts["GMX_EXTERNAL_BLAS"] = v
    if cmake_istrue(v):
       if "Compiler" in args and args['Compiler']=="icc":
          opts_list += '-DGMX_FFT_LIBRARY=mkl  -DMKL_LIBRARIES="${MKLROOT}/lib/intel64/libmkl_intel_lp64.so;${MKLROOT}/lib/intel64/libmkl_sequential.so;${MKLROOT}/lib/intel64/libmkl_core.so" -DMKL_INCLUDE_DIR=${MKLROOT}/include '
       else:
          env["CMAKE_LIBRARY_PATH"] = "/usr/lib/atlas-base"

if "GMX_MPI" in opts.keys() and cmake_istrue(opts["GMX_MPI"]):
   if "CompilerVersion" in args:
      env["OMPI_CC"] =env["CC"]
      env["OMPI_CXX"]=env["CXX"]
      env["OMPI_FC"] =env["FC"]
   env["CC"] ="mpicc"
   env["CXX"]="mpic++"
   env["FC"] ="mpif90"

if not args["host"].lower().find("win")>-1:
   call_opts = {"executable":"/bin/bash"}
   test_cmds = ["ctest -D ExperimentalTest -LE GTest -V",
                "%s -D ExperimentalMemCheck -L GTest -V"%(ctest,),
                "xsltproc -o Testing/Temporary/valgrind_unit.xml %s/ctest_valgrind_to_junit.xsl  Testing/`head -n1 Testing/TAG`/DynamicAnalysis.xml"%(releng_dir,)]
else:
   test_cmds = ["ctest -D ExperimentalTest -C MinSizeRel -V"]

if args["host"].lower().find("mac")>-1:
   env["CMAKE_PREFIX_PATH"] = "/opt/local"

#construct string for all "GMX_" variables
opts_list += " ".join(["-D%s=%s"%(k,v) for k,v in opts.iteritems()])
opts_list += " -DGMX_DEFAULT_SUFFIX=off -DCMAKE_BUILD_TYPE=Debug ."

<<<<<<< HEAD
cmd = "cmake --version && cmake %s && %s" % (opts_list,build_cmd)

print "Enviroment: " + env_cmd 

print "Running: " + cmd
ret = subprocess.call("%s && %s"%(env_cmd,cmd), stdout=sys.stdout, stderr=sys.stderr, shell=True, **call_opts)
=======
subprocess.call("git gc", stdout=sys.stdout, stderr=sys.stderr, shell=True, **call_opts)

cmd = "%s && cmake --version && cmake %s && %s && %s" % (env_cmd,opts_list,build_cmd,test_cmd)
>>>>>>> bb614cf2

for i in test_cmds:
   print "Running: " + i
   if subprocess.call("%s && %s"%(env_cmd,i), stdout=sys.stdout, stderr=sys.stderr, shell=True, **call_opts) != 0:
      print "+++ TEST FAILED +++" #used with TextFinder


if not args["host"].lower().find("win")>-1:
   cmd = 'mkdir regressiontests; cd regressiontests && git init && git fetch git://git.gromacs.org/regressiontests.git master && git checkout -q -f FETCH_HEAD && git clean -fd && export PATH=`pwd`/../src/programs/gmxcheck:`pwd`/../src/programs/pdb2gmx:`pwd`/../src/programs/mdrun:`pwd`/../src/programs/grompp:`pwd`/../src/tools:$PATH; %s && ./gmxtest.pl -mpirun mpirun -noverbose -nosuffix all' % (env_cmd,)
   if "GMX_MPI" in opts.keys() and cmake_istrue(opts["GMX_MPI"]):
      cmd += ' -np 2'
   if "GMX_DOUBLE" in opts.keys() and cmake_istrue(opts["GMX_DOUBLE"]):
      cmd += ' -double'
   ret |= subprocess.call(cmd, stdout=sys.stdout, stderr=sys.stderr, shell=True, **call_opts)

sys.exit(ret)

<|MERGE_RESOLUTION|>--- conflicted
+++ resolved
@@ -101,18 +101,14 @@
 opts_list += " ".join(["-D%s=%s"%(k,v) for k,v in opts.iteritems()])
 opts_list += " -DGMX_DEFAULT_SUFFIX=off -DCMAKE_BUILD_TYPE=Debug ."
 
-<<<<<<< HEAD
+subprocess.call("git gc", stdout=sys.stdout, stderr=sys.stderr, shell=True, **call_opts)
+
 cmd = "cmake --version && cmake %s && %s" % (opts_list,build_cmd)
 
 print "Enviroment: " + env_cmd 
 
 print "Running: " + cmd
 ret = subprocess.call("%s && %s"%(env_cmd,cmd), stdout=sys.stdout, stderr=sys.stderr, shell=True, **call_opts)
-=======
-subprocess.call("git gc", stdout=sys.stdout, stderr=sys.stderr, shell=True, **call_opts)
-
-cmd = "%s && cmake --version && cmake %s && %s && %s" % (env_cmd,opts_list,build_cmd,test_cmd)
->>>>>>> bb614cf2
 
 for i in test_cmds:
    print "Running: " + i
