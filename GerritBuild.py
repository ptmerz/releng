--- conflicted
+++ resolved
@@ -83,17 +83,13 @@
 
 if not args["host"].lower().find("win")>-1:
    call_opts = {"executable":"/bin/bash"}
-<<<<<<< HEAD
    test_cmds = ["ctest -D ExperimentalTest -LE GTest -V",
                 "%s -D ExperimentalMemCheck -L GTest -V"%(ctest,),
                 "xsltproc -o Testing/Temporary/valgrind_unit.xml %s/ctest_valgrind_to_junit.xsl  Testing/`head -n1 Testing/TAG`/DynamicAnalysis.xml"%(releng_dir,)]
 else:
-   test_cmds = ["ctest -D ExperimentalTest -C MinSizeRel -V"]
-=======
-else:
    opts_list += '-G "NMake Makefiles JOM" '
    build_cmd = "jom -j4"
->>>>>>> 12db5b74
+   test_cmds = ["ctest -D ExperimentalTest -C MinSizeRel -V"]
 
 if args["host"].lower().find("mac")>-1:
    env["CMAKE_PREFIX_PATH"] = "/opt/local"
@@ -117,15 +113,6 @@
       print "+++ TEST FAILED +++" #used with TextFinder
 
 
-<<<<<<< HEAD
-if not args["host"].lower().find("win")>-1:
-   cmd = 'mkdir regressiontests; cd regressiontests && git init && git fetch git://git.gromacs.org/regressiontests.git master && git checkout -q -f FETCH_HEAD && git clean -fd && export PATH=`pwd`/../src/programs/gmxcheck:`pwd`/../src/programs/pdb2gmx:`pwd`/../src/programs/mdrun:`pwd`/../src/programs/grompp:`pwd`/../src/tools:$PATH; %s && ./gmxtest.pl -mpirun mpirun -noverbose -nosuffix all' % (env_cmd,)
-   if "GMX_MPI" in opts.keys() and cmake_istrue(opts["GMX_MPI"]):
-      cmd += ' -np 2'
-   if "GMX_DOUBLE" in opts.keys() and cmake_istrue(opts["GMX_DOUBLE"]):
-      cmd += ' -double'
-   ret |= subprocess.call(cmd, stdout=sys.stdout, stderr=sys.stderr, shell=True, **call_opts)
-=======
 if not os.path.exists("regressiontests"): os.makedirs("regressiontests")
 os.chdir("regressiontests")
 cmd = 'git init && git fetch git://git.gromacs.org/regressiontests.git master && git checkout -q -f FETCH_HEAD && git clean -fd'
@@ -135,13 +122,12 @@
 cmd = '%s && perl gmxtest.pl -mpirun mpirun -xml -nosuffix all' % (env_cmd,)
 if args["host"].lower().find("win")>-1: 
    env['PATH']+=';C:\\MinGW\\msys\\1.0\\bin'
-env['PATH']=os.pathsep.join([env['PATH']]+map(os.path.abspath,["../src/kernel","../src/tools"]))
+env['PATH']=os.pathsep.join([env['PATH']]+map(os.path.abspath,["../src/programs/gmxcheck","../src/programs/pdb2gmx","../src/programs/mdrun","../src/programs/grompp","../src/tools"]))
 if "GMX_MPI" in opts.keys() and cmake_istrue(opts["GMX_MPI"]):
    cmd += ' -np 2'
 if "GMX_DOUBLE" in opts.keys() and cmake_istrue(opts["GMX_DOUBLE"]):
    cmd += ' -double'
 ret |= subprocess.call(cmd, stdout=sys.stdout, stderr=sys.stderr, shell=True, **call_opts)
->>>>>>> 12db5b74
 
 sys.exit(ret)
 
